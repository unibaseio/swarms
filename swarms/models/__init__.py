--- conflicted
+++ resolved
@@ -12,15 +12,10 @@
 # from swarms.models.whisperx_model import WhisperX  # noqa: E402
 # from swarms.models.kosmos_two import Kosmos  # noqa: E402
 # from swarms.models.cog_agent import CogAgent  # noqa: E402
-<<<<<<< HEAD
 # Function calling models
 from swarms.models.fire_function import (
     FireFunctionCaller,
 )
-=======
-## Function calling models
-from swarms.models.fire_function import FireFunctionCaller
->>>>>>> 2c9bed2a
 from swarms.models.fuyu import Fuyu  # noqa: E402
 from swarms.models.gemini import Gemini  # noqa: E402
 from swarms.models.gigabind import Gigabind  # noqa: E402
