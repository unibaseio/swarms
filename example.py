--- conflicted
+++ resolved
@@ -1,74 +1,34 @@
-<<<<<<< HEAD
 import os
+
 from dotenv import load_dotenv
-from swarms.models import Gemini
+
+# Import the OpenAIChat model and the Agent struct
+from swarms.models import OpenAIChat
 from swarms.structs import Agent
 
-# Load environment variables
+# Load the environment variables
 load_dotenv()
 
 # Get the API key from the environment
-api_key = os.environ.get("GOOGLE_API_KEY")
-if not api_key:
-    raise ValueError("Gemini API key not found. Please set it in your .env file")
+api_key = os.environ.get("OPENAI_API_KEY")
 
-# Initialize the first agent (Gemini Pro Vision) for image analysis
-agent_analysis = Agent(
-    llm=Gemini(
-        temperature=0.8,
-        model_name="gemini-pro-vision",
-        gemini_api_key=api_key
-    ),
-    max_loops=1,
-    autosave=True,
-    dashboard=True,
+# Initialize the language model
+llm = OpenAIChat(
+    temperature=0.5,
+    model_name="gpt-4",
+    openai_api_key=api_key,
+    max_tokens=1000,
 )
-
-# Initialize the second agent (Gemini Pro) for text-based tasks
-agent_instruction = Agent(
-    llm=Gemini(
-        temperature=0.8,
-        model_name="gemini-pro",
-        gemini_api_key=api_key
-    ),
-    max_loops=1,
-=======
-from swarms import Agent, OpenAIChat
 
 ## Initialize the workflow
 agent = Agent(
-    llm=OpenAIChat(),
-    max_loops="auto",
->>>>>>> 8f0243fb
+    llm=llm,
+    max_loops=1,
     autosave=True,
     dashboard=False,
     streaming_on=True,
     verbose=True,
 )
 
-<<<<<<< HEAD
-# Task for the first agent: Image Analysis
-task_analysis = """
-Analyze this logo and summarize its content, then give a structured list of suggested improvements.
-"""
-img = 'swarmslogobanner.png'  # Replace with your image file name
-
-# Run the first agent on the task
-analysis_results = agent_analysis.run(task=task_analysis, img=img)
-
-# Task for the second agent: Instructions for a better logo
-task_instruction = f"""
-Based on the analysis and suggestions for the logo:
-{analysis_results}
-
-Generate detailed instructions for creating an improved version of this logo.
-"""
-
-# Run the second agent on the task
-instruction_results = agent_instruction.run(task=task_instruction)
-
-.............
-=======
 # Run the workflow on a task
-agent("Generate a 10,000 word blog on health and wellness.")
->>>>>>> 8f0243fb
+agent.run("Generate a 10,000 word blog on health and wellness.")